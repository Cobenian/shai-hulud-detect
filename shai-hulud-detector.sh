--- conflicted
+++ resolved
@@ -367,16 +367,10 @@
         if [[ -d "$repo_dir/.git" ]]; then
             # Check git config for repository description with timeout
             local description
-<<<<<<< HEAD
-            description=$(git -C "$repo_dir" config --get --local --null --default "" repository.description 2>/dev/null | tr -d '\0')
-            if [[ "$description" == *"Sha1-Hulud: The Second Coming"* ]]; then
-                SECOND_COMING_REPOS+=("$repo_dir")
-=======
             if description=$(timeout 5s git -C "$repo_dir" config --get --local --null repository.description 2>/dev/null | tr -d '\0'); then
                 if [[ "$description" == *"Sha1-Hulud: The Second Coming"* ]]; then
                     echo "$repo_dir" >> "$TEMP_DIR/second_coming_repos.txt"
                 fi
->>>>>>> cb8466c7
             fi
             # Skip repositories where git command times out or fails
         fi
